"""
Test out evolutionary search algorithms for data augmentation.
"""
import sys

import numpy as np
from sklearn.neighbors import NearestNeighbors
from typing import *
from os import mkdir
from pprint import pp
import time
import Levenshtein

from grammar import Grammar
from zoo import zoo
from lindenmayer import S0LSystem
from featurizers import ResnetFeaturizer, Featurizer, RawFeaturizer
import parse
from util import Timing
import random_baseline
from param_tester import ParamTester
import util

# Hyper-parameters
DRAW_ARGS = {
    'd': 3,
    'theta': 45,
    'n_rows': 128,
    'n_cols': 128,
}
ROLLOUT_DEPTH = 3
START = "LSystem"
OUTDIR = "../out/evo"


def next_gen(metagrammar: Grammar, n_next_gen: int, p_arkv: float, simplify: bool) -> Tuple[np.ndarray, Set]:
    popn = np.empty(n_next_gen, dtype=object)
    arkv = set()
    n_simplified = 0
    for i in range(n_next_gen):  # parallel
        while True:  # retry until we get non-nil
            ttree = metagrammar.sample(START)
            stree = parse.eval_ttree_as_str(ttree)
            if simplify:
                try:
                    n_old = len(stree)
                    stree = parse.simplify(stree)
                    n_simplified += n_old - len(stree)
                    break
                except parse.NilError:  # retry on nil
                    pass
        popn[i] = stree
        if np.random.random() < p_arkv:
            arkv.add(stree)
    print(f"Simplified {n_simplified/n_next_gen:.3e} tokens on avg")
    return popn, arkv


def semantic_score(prev_gen: np.ndarray, new_gen: np.ndarray,
                   featurizer: Featurizer, n_samples: int, n_neighbors: int) -> np.ndarray:
    n_features = featurizer.n_features

    # build knn data structure
    with Timing("Computing features"):
        popn_features = np.empty((len(prev_gen), n_features * n_samples))
        for i, s in enumerate(prev_gen):  # parallel
            sys = S0LSystem.from_str(s)
            for j in range(n_samples):
                bmp = sys.draw(sys.nth_expansion(ROLLOUT_DEPTH), **DRAW_ARGS)
                popn_features[i, j * n_features: (j + 1) * n_features] = featurizer.apply(bmp)

    with Timing("Building knn data structure"):
        knn = NearestNeighbors(n_neighbors=min(n_neighbors, len(prev_gen))).fit(popn_features)

    # compute scores of next generation
    with Timing("Scoring instances"):
        scores = np.empty(len(new_gen))
        for i, s in enumerate(new_gen):  # parallel
            features = np.empty((1, n_features * n_samples))
            sys = S0LSystem.from_str(s)
            for j in range(n_samples):
                bmp = sys.draw(sys.nth_expansion(ROLLOUT_DEPTH), **DRAW_ARGS)
                features[0, j * n_features: (j + 1) * n_features] = featurizer.apply(bmp)
            distances, indices = knn.kneighbors(features)
            scores[i] = distances.sum(axis=1).item()
            # scores[i] = distances.mean(axis=1).item() ** 2 / len(s)  # prioritize shorter agents

    return scores


def syntactic_semantic_score(popn: np.ndarray, semantic_scores: np.ndarray) -> np.ndarray:
    n_popn = len(popn)
    scores = np.empty(n_popn)
    for i, s in enumerate(popn):
        syntactic_score = sum(Levenshtein.distance(s, x) for x in popn) / n_popn
        scores[i] = semantic_scores[i] * syntactic_score
    return scores


def novelty_search(init_popn: List[str],
                   max_popn_size: int,
                   iters: int,
                   featurizer: Featurizer,
                   n_samples: int,
                   arkv_growth_rate: float,
                   n_neighbors: int,
                   next_gen_ratio: int,
                   simplify: bool,       # use egg to simplify expressions between generations
                   ingen_novelty: bool,  # measure novelty wrt current gen, not archive/past gens
                   out_dir: str) -> Set[Iterable[str]]:  # store outputs here
    log_params = locals()  # Pull local variables so that we can log the args that were passed to this function
    p_arkv = arkv_growth_rate / max_popn_size

    arkv = set()
    popn = np.array(init_popn, dtype=object)
    n_next_gen = max_popn_size * next_gen_ratio
    metagrammar = Grammar.from_components(parse.rule_types, gram=2)

    for iter in range(iters):
        print(f"[Novelty search: iter {iter}]")
        t_start = time.time()

        # generate next gen
        with Timing("Fitting metagrammar"):
            corpus = [parse.parse_lsys(x) for x in popn]
            counts = parse.bigram_scans(corpus)
            metagrammar.from_bigram_counts_(counts, alpha=1)

        with Timing("Generating next gen"):
            new_gen, new_arkv = next_gen(metagrammar=metagrammar,
                                         n_next_gen=n_next_gen,
                                         p_arkv=p_arkv,
                                         simplify=simplify)
            arkv |= new_arkv

        # compute popn features, build knn data structure, and score next_gen
        with Timing("Scoring population"):
            prev_gen = new_gen if ingen_novelty else np.concatenate((np.array(popn), np.array(list(arkv), dtype=object)), axis=0)
            scores = semantic_score(prev_gen=prev_gen,
                                    new_gen=new_gen,
                                    featurizer=featurizer,
                                    n_neighbors=n_neighbors,
                                    n_samples=n_samples)

        # cull popn
        with Timing("Culling popn"):
            indices = np.argsort(-scores)  # sort descending: higher mean distances first
            new_gen = new_gen[indices]
            popn = new_gen[:max_popn_size]  # take indices of top `max_popn_size` agents

        # make labels
        with Timing("Logging"):
            scores = scores[indices]
            min_score = scores[max_popn_size - 1]
            labels = [f"{score:.2e}" + ("*" if score >= min_score else "")
                      for score in scores]

        # printing/saving
        print(f"[Completed iteration {iter} in {time.time() - t_start:.2f}s.]")

        # save gen
        with open(f"{out_dir}/gen-{iter}.txt", "w") as f:
            f.write(f"# {log_params}\n")
            for agent, label in zip(new_gen, labels):
                f.write("".join(agent) + f" : {label}\n")

        # save arkv
        with open(f"{out_dir}/arkv.txt", "a") as f:
            for agent in new_arkv:
                f.write(''.join(agent) + "\n")

    return arkv


<<<<<<< HEAD
def try_mkdir(d: str):
    try:
        f = open(d, "r")
        f.close()
    except FileNotFoundError:
        print(f"{d} directory not found, making dir...", file=sys.stderr)
        mkdir(d)
    except IsADirectoryError:
        pass


=======
>>>>>>> d3d2692d
def main(name: str):
    t = int(time.time())
    random_seed = [random_baseline.sample_mg() for _ in range(len(zoo))]
    zoo_seed = [x.to_str() for x in zoo]
    simple_seed = [
        "F;F~F+F,F~F-F",
        "F;F~FF,F~F-F",
        "F;F~F",
        "F;F~FF",
        "F+F;F~FF",
        "F-F;F~FF",
    ]
    p = ParamTester({
        'init_popn': [zoo_seed, random_seed, simple_seed],
        'simplify': [True, False],
        'max_popn_size': [25],
        'n_neighbors': [5],
        'arkv_growth_rate': [1],
        'iters': 100,
        'next_gen_ratio': 5,
        'ingen_novelty': False,
        'featurizer': ResnetFeaturizer(disable_last_layer=False, softmax_outputs=True),
        'n_samples': 3,
    })
    for i, params in enumerate(p):
        out_dir = f"{OUTDIR}/{t}-{name}-{i}"
<<<<<<< HEAD
        try_mkdir(out_dir)
        params.update({
=======
        util.try_mkdir(out_dir)
        params |= {
>>>>>>> d3d2692d
            "out_dir": out_dir,
        })
        print("****************")
        print(f"Running {i}-th novelty search with parameters:\n{pp(params)}")
        novelty_search(**params)


if __name__ == '__main__':
    main('intrasimpl')
<|MERGE_RESOLUTION|>--- conflicted
+++ resolved
@@ -172,20 +172,6 @@
     return arkv
 
 
-<<<<<<< HEAD
-def try_mkdir(d: str):
-    try:
-        f = open(d, "r")
-        f.close()
-    except FileNotFoundError:
-        print(f"{d} directory not found, making dir...", file=sys.stderr)
-        mkdir(d)
-    except IsADirectoryError:
-        pass
-
-
-=======
->>>>>>> d3d2692d
 def main(name: str):
     t = int(time.time())
     random_seed = [random_baseline.sample_mg() for _ in range(len(zoo))]
@@ -212,13 +198,8 @@
     })
     for i, params in enumerate(p):
         out_dir = f"{OUTDIR}/{t}-{name}-{i}"
-<<<<<<< HEAD
-        try_mkdir(out_dir)
+        util.try_mkdir(out_dir)
         params.update({
-=======
-        util.try_mkdir(out_dir)
-        params |= {
->>>>>>> d3d2692d
             "out_dir": out_dir,
         })
         print("****************")
