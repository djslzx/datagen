--- conflicted
+++ resolved
@@ -5,12 +5,8 @@
 	$(MAKE) convert
 
 datagen:
-<<<<<<< HEAD
-	python3 -u datagen.py 1 2 4 10 10 3 5 $(DIR)
-=======
 	mkdir -p $(DIR)
-	python3 datagen.py 4 2 4 5 10 3 5 $(DIR)
->>>>>>> d6941335
+	python3 -u datagen.py 4 2 4 5 10 3 5 $(DIR)
 	$(MAKE) convert
 
 datagen_remote:
