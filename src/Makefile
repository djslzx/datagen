--- conflicted
+++ resolved
@@ -3,16 +3,12 @@
 	$(MAKE) convert
 
 datagen:
-<<<<<<< HEAD
-	python3 datagen.py ../imgs/
-=======
 # n_grammars, min_n_rules, max_n_rules, max_rule_len, n_specimens, devel_length
 	python3 datagen.py 10 2 5 15 3 5
->>>>>>> f91924c3
 	$(MAKE) convert
 
 datagen_remote:
-	xvfb-run python3 datagen.py ../imgs/
+	xvfb-run python3 datagen.py 100_000 1 5 20 5 7
 	$(MAKE) convert
 
 # datagen_g2:
