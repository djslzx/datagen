--- conflicted
+++ resolved
@@ -85,13 +85,8 @@
             batch = [util.center_image(img) for img in batch]
 
         # gaussian filter
-<<<<<<< HEAD
-        if self.sigma > 0:
+        if self.sigma > 0.:
             batch = [filters.gaussian(img, sigma=self.sigma, channel_axis=-1) for img in batch]
-=======
-        if self.sigma > 0.:
-            batch = [skimage.filters.gaussian(img, sigma=self.sigma, channel_axis=-1) for img in batch]
->>>>>>> ab853b60
             batch = np.stack(batch) * 255  # compensate for gaussian blur output in [0, 1]
             batch = batch.astype(np.uint8)
         elif isinstance(batch, List):
