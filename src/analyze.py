--- conflicted
+++ resolved
@@ -571,36 +571,6 @@
         "Wiz-deep": "../datasets/wiz/wiz-deep",
         "CA-20k": "../datasets/wiz/code-alpaca",
     }
-<<<<<<< HEAD
-    master = load_master(filenames, [], set())
-    master["n"] = master["id"].apply(lambda x: int(x.split(":")[1]))
-    master = master[
-        # ((master["source file"] == "NS") & (master["n"] > 24741))
-        # ((master["source file"] == "NS-euler") & (master["n"] > 11026))
-        # ((master["source file"] == "CA-20k") & (master["n"] > 10777))
-        # ((master["source file"] == "Wiz-deep") & (master["n"] > 12183))
-        ((master["source file"] == "Wiz-wide") & (master["n"] > 14435))
-    ]
-    master.drop(columns="n", inplace=True)
-
-    print("Processing source file:")
-    print(master["source file"].unique())
-
-    df = gen_solns_and_tests(CHAT, master, n_samples=None)
-
-    # df = pd.read_json("../datasets/wiz/evaluated/all-evaluated-1k-2023-11-01T15:31:06.413631.jsonl", lines=True)
-    # df = df[df["source file"] == "NS"]
-    # print(df)
-
-    # df = pd.read_json("../datasets/wiz/evaluated-2023-10-27T17:13:33.784822.jsonl", lines=True)
-    # ids = set(df["id"].unique())
-    # df = pd.merge(left=df, right=master)
-
-    # print(df)
-
-    # df = rate_difficulty(CHAT, df)
-    # analyze_test_results(df)
-=======
     extras = [
         "../datasets/wiz/ratings/ratings-2023-10-31T16:51:38.999519.jsonl",
         "../datasets/wiz/ratings/ratings-2023-10-31T16:51:38.999519.jsonl",
@@ -636,5 +606,4 @@
     # df = gen_solns_and_tests(CHAT, master, n_samples=None)
     # print(df)
 
-    analyze_test_results(df)
->>>>>>> 0160ebe7
+    analyze_test_results(df)