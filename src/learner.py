--- conflicted
+++ resolved
@@ -44,13 +44,9 @@
                     except (lark.UnexpectedCharacters,
                             lark.UnexpectedToken,
                             ParseError):
-<<<<<<< HEAD
                         print(f"Failed to parse line: {line}", file=stderr)
                         n_failed += 1
         assert len(data) > 0, f"Received empty filenames {filenames}, n_failed={n_failed}"
-=======
-                        print(f"Failed to parse {line}")
->>>>>>> a6f7a286
         return LangDataset(data, lang)
 
     def __init__(self, data: List[str], lang: Language):
@@ -250,13 +246,8 @@
     rgx = Regex()
     rgx_fe = SBertFeatureExtractor()
     rgx_lg = LearnedGrammar(**grammar_kwargs(rgx, rgx_fe))
-<<<<<<< HEAD
     # train_model(rgx, rgx_lg, train_filenames=["/home/djl328/prob-repl/datasets/regex/ns/ns100x100.txt"], epochs=100)  #524074
     train_model(rgx, rgx_lg, train_filenames=["/home/djl328/prob-repl/datasets/regex/random/random_30k.txt"], epochs=100)  #524077
-=======
-    train_model(rgx, rgx_lg, train_filenames=["../datasets/regex/random/random_30k.txt"], epochs=2)
->>>>>>> a6f7a286
-
 
 if __name__ == "__main__":
     train_regex()