--- conflicted
+++ resolved
@@ -212,9 +212,5 @@
     t = int(time.time())
     save_dir = f"../out/plots/{t}-sample"
     util.try_mkdir(save_dir)
-<<<<<<< HEAD
-    run_models(models, data, k=6, n_tries=1000, n_renders_per_try=3, save_dir=save_dir)
-=======
     lang = LSys(45, 3, 3, 128, 128)
     run_models(models, data, k=5, n_tries=1000, n_renders_per_try=2, save_dir=save_dir)
->>>>>>> ec7873d3
